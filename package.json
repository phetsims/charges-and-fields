{
  "name": "charges-and-fields",
<<<<<<< HEAD
  "version": "1.0.0-rc.4",
  "license": "GPLv3",
=======
  "version": "1.0.0-dev.13",
  "license": "GPL-3.0",
>>>>>>> fe7480ec
  "repository": {
    "type": "git",
    "url": "https://github.com/phetsims/charges-and-fields.git"
  },
  "devDependencies": {
    "grunt": "~0.4.1",
    "grunt-requirejs": "~0.4.0",
    "grunt-eslint": "~17.2.0",
    "uglify-js": "~2.4.0",
    "requirejs": "~2.1.8"
  },
  "phet": {
    "requirejsNamespace": "CHARGES_AND_FIELDS",
    "preload": [
      "../sherpa/lib/Tween-r12.js"
    ]
  }
}<|MERGE_RESOLUTION|>--- conflicted
+++ resolved
@@ -1,12 +1,7 @@
 {
   "name": "charges-and-fields",
-<<<<<<< HEAD
-  "version": "1.0.0-rc.4",
-  "license": "GPLv3",
-=======
   "version": "1.0.0-dev.13",
   "license": "GPL-3.0",
->>>>>>> fe7480ec
   "repository": {
     "type": "git",
     "url": "https://github.com/phetsims/charges-and-fields.git"
