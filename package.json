--- conflicted
+++ resolved
@@ -1,10 +1,6 @@
 {
   "name": "charges-and-fields",
-<<<<<<< HEAD
-  "version": "1.0.0-rc.5",
-=======
-  "version": "1.0.0-dev.20",
->>>>>>> 5bb4b8af
+  "version": "1.0.0-rc.6",
   "license": "GPL-3.0",
   "repository": {
     "type": "git",
