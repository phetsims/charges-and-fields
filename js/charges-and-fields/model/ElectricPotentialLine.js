--- conflicted
+++ resolved
@@ -17,7 +17,7 @@
    * @param {Vector2} position
    * @param {Bounds2} bounds - if an equipotential line is not closed, it will terminate outside these bounds
    * @param {ObservableArray.<ChargedParticle>} chargedParticles - array of active ChargedParticles
-   * @param {Function} getElectricPotential
+   * @param {Function} getElectricPotential -
    * @param {Function} getElectricField
    * @param {Property.<boolean>} isPlayAreaChargedProperty
    * @constructor
@@ -181,13 +181,8 @@
        */
       var stepCounter = 0; // {number} integer
       var stepMax = 500; // {number} integer, the product of stepMax and epsilonDistance should be larger than maxDistance
-<<<<<<< HEAD
-      var epsilonDistance = 0.50; // {number} step length along electricPotential in meters
-      var isLinePathClosed = false; // {boolean}
-=======
       var epsilonDistance = 0.10; // {number} step length along electricPotential in meters
       this.isLineClosed = false; // {boolean}
->>>>>>> 5fad9826
       var maxDistance = Math.max( this.bounds.width, this.bounds.height ); //maximum distance from the center
       assert && assert( stepMax * epsilonDistance > maxDistance, 'the length of the "path" should be larger than the linear size of the screen ' );
       var nextClockwisePosition; // {Vector2}
@@ -202,11 +197,7 @@
 
       // return a null array if the initial point for the electricPotential line is too close to a charged particle
       // see https://github.com/phetsims/charges-and-fields/issues/5
-<<<<<<< HEAD
-      var closestDistance = 1 * epsilonDistance;
-=======
       var closestDistance = 0.1;
->>>>>>> 5fad9826
       var isSafeDistance = true;
       this.chargedParticles.forEach( function ( chargedParticle ) {
         isSafeDistance = isSafeDistance && (chargedParticle.position.distance( position ) > closestDistance);
@@ -242,17 +233,13 @@
           clockwisePositionArray.push( nextClockwisePosition );
           counterClockwisePositionArray.push( nextCounterClockwisePosition );
 
+          //TODO: the epsilonDistance should be adaptative and get smaller once the two heads get within some distance.
 
           // if the clockwise and counterclockwise points are closing in on one another let's break the loop
           if ( nextClockwisePosition.distance( nextCounterClockwisePosition ) < epsilonDistance ) {
-<<<<<<< HEAD
-            isLinePathClosed = true;
-            //clockwisePositionArray.push( nextCounterClockwisePosition ); // let's close the 'path'
-=======
             clockwisePositionArray.push( nextCounterClockwisePosition );
             counterClockwisePositionArray.push( nextClockwisePosition );
             this.isLineClosed = true;
->>>>>>> 5fad9826
             break;
           }
 
@@ -278,12 +265,6 @@
       }
     },
 
-//    getIsLineClose: function () {
-//      var isLinePathClosed = false; // {boolean}
-//return
-//    },
-
-
     /**
      * Returns the Shape of the electric potential line
      * @public
@@ -291,45 +272,7 @@
      */
     getShape: function () {
 
-<<<<<<< HEAD
       // Create the electricPotential line shape
-      //var shape = new Shape();
-
-      //// Draw a quadratic curve through all the point in the array
-      //shape.moveToPoint( this.positionArray [ 0 ] );
-      //var length = this.positionArray.length;
-      //
-      //var intermediatePoint; // {Vector2}
-      //var i;
-      //
-      //for ( i = 1; i < length - 2; i++ ) {
-      //  intermediatePoint = (this.positionArray[ i ].plus( this.positionArray[ i + 1 ] )).divideScalar( 2 );
-      //  shape.quadraticCurveToPoint( this.positionArray[ i ], intermediatePoint );
-      //}
-      //// curve through the last two points
-      //shape.quadraticCurveToPoint( this.positionArray[ i ], this.positionArray[ i + 1 ] );
-      //
-      //// Simple and naive method to plot lines between all the points
-      ////shape.moveToPoint( this.positionArray [ 0 ] );
-      ////this.positionArray.forEach( function( position ) {
-      ////  shape.lineToPoint( position );
-      ////} );
-
-      this.catmullRom(this.positionArray, {isClosePath: true});
-      return this.catmullRom(this.positionArray, {isClosePath: true});
-    },
-
-    /**
-     *
-     * @param {Array.<Vector2>}
-     * @param {Object} [options]
-     * @returns {Shape}
-     */
-    catmullRom: function( pointsArray, options ) {
-
-=======
-      // Draw a quadratic curve through all the point in the array
->>>>>>> 5fad9826
       var shape = new Shape();
       options = _.extend( {
         isClosePath: false
@@ -354,7 +297,6 @@
           //    0      1/6      1     -1/6
           //    0       0       1       0
 
-<<<<<<< HEAD
           var bezierPoints = [];
           bezierPoints.push( p[ 1 ] );
           bezierPoints.push( v( (-p[ 0 ].x + 6 * p[ 1 ].x + p[ 2 ].x) / 6, (-p[ 0 ].y + 6 * p[ 1 ].y + p[ 2 ].y) / 6 ) );
@@ -366,59 +308,16 @@
 
         }
       }
-      else {
-        shape.moveToPoint( pointsArray[ 0 ] );
-
-        for ( var i = 1, iLen = pointsArray.length; iLen - 2 > i; i += 1 ) {
-
-          var p = []; // {Array.<Vector2>} catmullControlPointsArray
-          if ( 0 == i ) {
-            p.push( pointsArray[ 1 ], pointsArray[ 1 ], pointsArray[ 2 ], pointsArray[ 3 ] );
-          }
-          else if ( iLen - 4 == i ) {
-            p.push( pointsArray[ i - 1 ], pointsArray[ i ], pointsArray[ i + 1 ], pointsArray[ i + 1 ] );
-          }
-          else {
-            p.push( pointsArray[ i - 1 ], pointsArray[ i ], pointsArray[ i + 1 ], pointsArray[ i + 2 ] );
-          }
-
-          // Catmull-Rom to Cubic Bezier conversion matrix
-          //    0       1       0       0
-          //  -1/6      1      1/6      0
-          //    0      1/6      1     -1/6
-          //    0       0       1       0
-
-          var bp = [];
-          bp.push( p[ 1 ] );
-          bp.push( v( (-p[ 0 ].x + 6 * p[ 1 ].x + p[ 2 ].x) / 6, (-p[ 0 ].y + 6 * p[ 1 ].y + p[ 2 ].y) / 6 ) );
-          bp.push( v( (p[ 1 ].x + 6 * p[ 2 ].x - p[ 3 ].x) / 6, (p[ 1 ].y + 6 * p[ 2 ].y - p[ 3 ].y) / 6 ) );
-          bp.push( p[ 2 ] );
-
-          shape.cubicCurveToPoint( bp[ 1 ], bp[ 2 ], bp[ 3 ] );
-        }
-      }
-      return shape  ;
-=======
-      var arrayLength = this.positionArray.length; // {number}
-      var arrayIndex;  // {number} counter
-      var intermediatePoint; // {Vector2}
-
-      shape.moveToPoint( this.positionArray [ 0 ] );
-
-      for ( arrayIndex = 1; arrayIndex < arrayLength - 2; arrayIndex++ ) {
-
-        // smooth out the curve by creating an average of two consecutive points
-        intermediatePoint = (this.positionArray[ arrayIndex ].plus( this.positionArray[ arrayIndex + 1 ] )).divideScalar( 2 );
-        shape.quadraticCurveToPoint( this.positionArray[ arrayIndex ], intermediatePoint );
-
-      }
       // curve through the last two points
-      shape.quadraticCurveToPoint( this.positionArray[ arrayIndex ], this.positionArray[ arrayIndex + 1 ] );
-
+      shape.quadraticCurveToPoint( this.positionArray[ i ], this.positionArray[ i + 1 ] );
+
+      // Simple and naive method to plot lines between all the points
+      //shape.moveToPoint( this.positionArray [ 0 ] );
+      //this.positionArray.forEach( function( position ) {
+      //  shape.lineToPoint( position );
+      //} );
       return shape;
->>>>>>> 5fad9826
     }
-
   } );
 } );
 
